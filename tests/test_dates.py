#!/usr/bin/env python

# test_dates.py - unit test for dates handling
#
# Copyright (C) 2008-2011 James Henstridge  <james@jamesh.id.au>
#
# psycopg2 is free software: you can redistribute it and/or modify it
# under the terms of the GNU Lesser General Public License as published
# by the Free Software Foundation, either version 3 of the License, or
# (at your option) any later version.
#
# In addition, as a special exception, the copyright holders give
# permission to link this program with the OpenSSL library (or with
# modified versions of OpenSSL that use the same license as OpenSSL),
# and distribute linked combinations including the two.
#
# You must obey the GNU Lesser General Public License in all respects for
# all of the code used other than OpenSSL.
#
# psycopg2 is distributed in the hope that it will be useful, but WITHOUT
# ANY WARRANTY; without even the implied warranty of MERCHANTABILITY or
# FITNESS FOR A PARTICULAR PURPOSE.  See the GNU Lesser General Public
# License for more details.

import math
import psycopg2
from psycopg2.tz import FixedOffsetTimezone, ZERO
from testutils import unittest, ConnectingTestCase

class CommonDatetimeTestsMixin:

    def execute(self, *args):
        self.curs.execute(*args)
        return self.curs.fetchone()[0]

    def test_parse_date(self):
        value = self.DATE('2007-01-01', self.curs)
        self.assert_(value is not None)
        self.assertEqual(value.year, 2007)
        self.assertEqual(value.month, 1)
        self.assertEqual(value.day, 1)

    def test_parse_null_date(self):
        value = self.DATE(None, self.curs)
        self.assertEqual(value, None)

    def test_parse_incomplete_date(self):
        self.assertRaises(psycopg2.DataError, self.DATE, '2007', self.curs)
        self.assertRaises(psycopg2.DataError, self.DATE, '2007-01', self.curs)

    def test_parse_time(self):
        value = self.TIME('13:30:29', self.curs)
        self.assert_(value is not None)
        self.assertEqual(value.hour, 13)
        self.assertEqual(value.minute, 30)
        self.assertEqual(value.second, 29)

    def test_parse_null_time(self):
        value = self.TIME(None, self.curs)
        self.assertEqual(value, None)

    def test_parse_incomplete_time(self):
        self.assertRaises(psycopg2.DataError, self.TIME, '13', self.curs)
        self.assertRaises(psycopg2.DataError, self.TIME, '13:30', self.curs)

    def test_parse_datetime(self):
        value = self.DATETIME('2007-01-01 13:30:29', self.curs)
        self.assert_(value is not None)
        self.assertEqual(value.year, 2007)
        self.assertEqual(value.month, 1)
        self.assertEqual(value.day, 1)
        self.assertEqual(value.hour, 13)
        self.assertEqual(value.minute, 30)
        self.assertEqual(value.second, 29)

    def test_parse_null_datetime(self):
        value = self.DATETIME(None, self.curs)
        self.assertEqual(value, None)

    def test_parse_incomplete_datetime(self):
        self.assertRaises(psycopg2.DataError,
                          self.DATETIME, '2007', self.curs)
        self.assertRaises(psycopg2.DataError,
                          self.DATETIME, '2007-01', self.curs)
        self.assertRaises(psycopg2.DataError,
                          self.DATETIME, '2007-01-01 13', self.curs)
        self.assertRaises(psycopg2.DataError,
                          self.DATETIME, '2007-01-01 13:30', self.curs)

    def test_parse_null_interval(self):
        value = self.INTERVAL(None, self.curs)
        self.assertEqual(value, None)


class DatetimeTests(ConnectingTestCase, CommonDatetimeTestsMixin):
    """Tests for the datetime based date handling in psycopg2."""

    def setUp(self):
        ConnectingTestCase.setUp(self)
        self.curs = self.conn.cursor()
        self.DATE = psycopg2.extensions.PYDATE
        self.TIME = psycopg2.extensions.PYTIME
        self.DATETIME = psycopg2.extensions.PYDATETIME
        self.INTERVAL = psycopg2.extensions.PYINTERVAL

    def test_parse_bc_date(self):
        # datetime does not support BC dates
        self.assertRaises(ValueError, self.DATE, '00042-01-01 BC', self.curs)

    def test_parse_bc_datetime(self):
        # datetime does not support BC dates
        self.assertRaises(ValueError, self.DATETIME,
                          '00042-01-01 13:30:29 BC', self.curs)

    def test_parse_time_microseconds(self):
        value = self.TIME('13:30:29.123456', self.curs)
        self.assertEqual(value.second, 29)
        self.assertEqual(value.microsecond, 123456)

    def test_parse_datetime_microseconds(self):
        value = self.DATETIME('2007-01-01 13:30:29.123456', self.curs)
        self.assertEqual(value.second, 29)
        self.assertEqual(value.microsecond, 123456)

    def check_time_tz(self, str_offset, offset):
        from datetime import time, timedelta
        base = time(13, 30, 29)
        base_str = '13:30:29'

        value = self.TIME(base_str + str_offset, self.curs)

        # Value has time zone info and correct UTC offset.
        self.assertNotEqual(value.tzinfo, None),
        self.assertEqual(value.utcoffset(), timedelta(seconds=offset))

        # Time portion is correct.
        self.assertEqual(value.replace(tzinfo=None), base)

    def test_parse_time_timezone(self):
        self.check_time_tz("+01", 3600)
        self.check_time_tz("-01", -3600)
        self.check_time_tz("+01:15", 4500)
        self.check_time_tz("-01:15", -4500)
        # The Python datetime module does not support time zone
        # offsets that are not a whole number of minutes.
        # We round the offset to the nearest minute.
        self.check_time_tz("+01:15:00",  60 * (60 + 15))
        self.check_time_tz("+01:15:29",  60 * (60 + 15))
        self.check_time_tz("+01:15:30",  60 * (60 + 16))
        self.check_time_tz("+01:15:59",  60 * (60 + 16))
        self.check_time_tz("-01:15:00", -60 * (60 + 15))
        self.check_time_tz("-01:15:29", -60 * (60 + 15))
        self.check_time_tz("-01:15:30", -60 * (60 + 16))
        self.check_time_tz("-01:15:59", -60 * (60 + 16))

    def check_datetime_tz(self, str_offset, offset):
        from datetime import datetime, timedelta
        base = datetime(2007, 1, 1, 13, 30, 29)
        base_str = '2007-01-01 13:30:29'

        value = self.DATETIME(base_str + str_offset, self.curs)

        # Value has time zone info and correct UTC offset.
        self.assertNotEqual(value.tzinfo, None),
        self.assertEqual(value.utcoffset(), timedelta(seconds=offset))

        # Datetime is correct.
        self.assertEqual(value.replace(tzinfo=None), base)

        # Conversion to UTC produces the expected offset.
        UTC = FixedOffsetTimezone(0, "UTC")
        value_utc = value.astimezone(UTC).replace(tzinfo=None)
        self.assertEqual(base - value_utc, timedelta(seconds=offset))

    def test_parse_datetime_timezone(self):
        self.check_datetime_tz("+01", 3600)
        self.check_datetime_tz("-01", -3600)
        self.check_datetime_tz("+01:15", 4500)
        self.check_datetime_tz("-01:15", -4500)
        # The Python datetime module does not support time zone
        # offsets that are not a whole number of minutes.
        # We round the offset to the nearest minute.
        self.check_datetime_tz("+01:15:00",  60 * (60 + 15))
        self.check_datetime_tz("+01:15:29",  60 * (60 + 15))
        self.check_datetime_tz("+01:15:30",  60 * (60 + 16))
        self.check_datetime_tz("+01:15:59",  60 * (60 + 16))
        self.check_datetime_tz("-01:15:00", -60 * (60 + 15))
        self.check_datetime_tz("-01:15:29", -60 * (60 + 15))
        self.check_datetime_tz("-01:15:30", -60 * (60 + 16))
        self.check_datetime_tz("-01:15:59", -60 * (60 + 16))

    def test_parse_time_no_timezone(self):
        self.assertEqual(self.TIME("13:30:29", self.curs).tzinfo, None)
        self.assertEqual(self.TIME("13:30:29.123456", self.curs).tzinfo, None)

    def test_parse_datetime_no_timezone(self):
        self.assertEqual(
            self.DATETIME("2007-01-01 13:30:29", self.curs).tzinfo, None)
        self.assertEqual(
            self.DATETIME("2007-01-01 13:30:29.123456", self.curs).tzinfo, None)

    def test_parse_interval(self):
        value = self.INTERVAL('42 days 12:34:56.123456', self.curs)
        self.assertNotEqual(value, None)
        self.assertEqual(value.days, 42)
        self.assertEqual(value.seconds, 45296)
        self.assertEqual(value.microseconds, 123456)

    def test_parse_negative_interval(self):
        value = self.INTERVAL('-42 days -12:34:56.123456', self.curs)
        self.assertNotEqual(value, None)
        self.assertEqual(value.days, -43)
        self.assertEqual(value.seconds, 41103)
        self.assertEqual(value.microseconds, 876544)

    def test_adapt_date(self):
        from datetime import date
        value = self.execute('select (%s)::date::text',
                             [date(2007, 1, 1)])
        self.assertEqual(value, '2007-01-01')

    def test_adapt_time(self):
        from datetime import time
        value = self.execute('select (%s)::time::text',
                             [time(13, 30, 29)])
        self.assertEqual(value, '13:30:29')

    def test_adapt_datetime(self):
        from datetime import datetime
        value = self.execute('select (%s)::timestamp::text',
                             [datetime(2007, 1, 1, 13, 30, 29)])
        self.assertEqual(value, '2007-01-01 13:30:29')

    def test_adapt_timedelta(self):
        from datetime import timedelta
        value = self.execute('select extract(epoch from (%s)::interval)',
                             [timedelta(days=42, seconds=45296,
                                        microseconds=123456)])
        seconds = math.floor(value)
        self.assertEqual(seconds, 3674096)
        self.assertEqual(int(round((value - seconds) * 1000000)), 123456)

    def test_adapt_megative_timedelta(self):
        from datetime import timedelta
        value = self.execute('select extract(epoch from (%s)::interval)',
                             [timedelta(days=-42, seconds=45296,
                                        microseconds=123456)])
        seconds = math.floor(value)
        self.assertEqual(seconds, -3583504)
        self.assertEqual(int(round((value - seconds) * 1000000)), 123456)

    def _test_type_roundtrip(self, o1):
        o2 = self.execute("select %s;", (o1,))
        self.assertEqual(type(o1), type(o2))
        return o2

    def _test_type_roundtrip_array(self, o1):
        o1 = [o1]
        o2 = self.execute("select %s;", (o1,))
        self.assertEqual(type(o1[0]), type(o2[0]))

    def test_type_roundtrip_date(self):
        from datetime import date
        self._test_type_roundtrip(date(2010,5,3))

    def test_type_roundtrip_datetime(self):
        from datetime import datetime
        dt = self._test_type_roundtrip(datetime(2010,5,3,10,20,30))
        self.assertEqual(None, dt.tzinfo)

    def test_type_roundtrip_datetimetz(self):
        from datetime import datetime
        import psycopg2.tz
        tz = psycopg2.tz.FixedOffsetTimezone(8*60)
        dt1 = datetime(2010,5,3,10,20,30, tzinfo=tz)
        dt2 = self._test_type_roundtrip(dt1)
        self.assertNotEqual(None, dt2.tzinfo)
        self.assertEqual(dt1, dt2)

    def test_type_roundtrip_time(self):
        from datetime import time
        self._test_type_roundtrip(time(10,20,30))

    def test_type_roundtrip_interval(self):
        from datetime import timedelta
        self._test_type_roundtrip(timedelta(seconds=30))

    def test_type_roundtrip_date_array(self):
        from datetime import date
        self._test_type_roundtrip_array(date(2010,5,3))

    def test_type_roundtrip_datetime_array(self):
        from datetime import datetime
        self._test_type_roundtrip_array(datetime(2010,5,3,10,20,30))

    def test_type_roundtrip_time_array(self):
        from datetime import time
        self._test_type_roundtrip_array(time(10,20,30))

    def test_type_roundtrip_interval_array(self):
        from datetime import timedelta
        self._test_type_roundtrip_array(timedelta(seconds=30))


# Only run the datetime tests if psycopg was compiled with support.
if not hasattr(psycopg2.extensions, 'PYDATETIME'):
    del DatetimeTests


class mxDateTimeTests(ConnectingTestCase, CommonDatetimeTestsMixin):
    """Tests for the mx.DateTime based date handling in psycopg2."""

    def setUp(self):
        ConnectingTestCase.setUp(self)
        self.curs = self.conn.cursor()
        self.DATE = psycopg2._psycopg.MXDATE
        self.TIME = psycopg2._psycopg.MXTIME
        self.DATETIME = psycopg2._psycopg.MXDATETIME
        self.INTERVAL = psycopg2._psycopg.MXINTERVAL

        psycopg2.extensions.register_type(self.DATE, self.conn)
        psycopg2.extensions.register_type(self.TIME, self.conn)
        psycopg2.extensions.register_type(self.DATETIME, self.conn)
        psycopg2.extensions.register_type(self.INTERVAL, self.conn)
        psycopg2.extensions.register_type(psycopg2.extensions.MXDATEARRAY, self.conn)
        psycopg2.extensions.register_type(psycopg2.extensions.MXTIMEARRAY, self.conn)
        psycopg2.extensions.register_type(psycopg2.extensions.MXDATETIMEARRAY, self.conn)
        psycopg2.extensions.register_type(psycopg2.extensions.MXINTERVALARRAY, self.conn)

    def tearDown(self):
        self.conn.close()

    def test_parse_bc_date(self):
        value = self.DATE('00042-01-01 BC', self.curs)
        self.assert_(value is not None)
        # mx.DateTime numbers BC dates from 0 rather than 1.
        self.assertEqual(value.year, -41)
        self.assertEqual(value.month, 1)
        self.assertEqual(value.day, 1)

    def test_parse_bc_datetime(self):
        value = self.DATETIME('00042-01-01 13:30:29 BC', self.curs)
        self.assert_(value is not None)
        # mx.DateTime numbers BC dates from 0 rather than 1.
        self.assertEqual(value.year, -41)
        self.assertEqual(value.month, 1)
        self.assertEqual(value.day, 1)
        self.assertEqual(value.hour, 13)
        self.assertEqual(value.minute, 30)
        self.assertEqual(value.second, 29)

    def test_parse_time_microseconds(self):
        value = self.TIME('13:30:29.123456', self.curs)
        self.assertEqual(math.floor(value.second), 29)
        self.assertEqual(
            int((value.second - math.floor(value.second)) * 1000000), 123456)

    def test_parse_datetime_microseconds(self):
        value = self.DATETIME('2007-01-01 13:30:29.123456', self.curs)
        self.assertEqual(math.floor(value.second), 29)
        self.assertEqual(
            int((value.second - math.floor(value.second)) * 1000000), 123456)

    def test_parse_time_timezone(self):
        # Time zone information is ignored.
        from mx.DateTime import Time
        expected = Time(13, 30, 29)
        self.assertEqual(expected, self.TIME("13:30:29+01", self.curs))
        self.assertEqual(expected, self.TIME("13:30:29-01", self.curs))
        self.assertEqual(expected, self.TIME("13:30:29+01:15", self.curs))
        self.assertEqual(expected, self.TIME("13:30:29-01:15", self.curs))
        self.assertEqual(expected, self.TIME("13:30:29+01:15:42", self.curs))
        self.assertEqual(expected, self.TIME("13:30:29-01:15:42", self.curs))

    def test_parse_datetime_timezone(self):
        # Time zone information is ignored.
        from mx.DateTime import DateTime
        expected = DateTime(2007, 1, 1, 13, 30, 29)
        self.assertEqual(
            expected, self.DATETIME("2007-01-01 13:30:29+01", self.curs))
        self.assertEqual(
            expected, self.DATETIME("2007-01-01 13:30:29-01", self.curs))
        self.assertEqual(
            expected, self.DATETIME("2007-01-01 13:30:29+01:15", self.curs))
        self.assertEqual(
            expected, self.DATETIME("2007-01-01 13:30:29-01:15", self.curs))
        self.assertEqual(
            expected, self.DATETIME("2007-01-01 13:30:29+01:15:42", self.curs))
        self.assertEqual(
            expected, self.DATETIME("2007-01-01 13:30:29-01:15:42", self.curs))

    def test_parse_interval(self):
        value = self.INTERVAL('42 days 05:50:05', self.curs)
        self.assert_(value is not None)
        self.assertEqual(value.day, 42)
        self.assertEqual(value.hour, 5)
        self.assertEqual(value.minute, 50)
        self.assertEqual(value.second, 5)

    def test_adapt_time(self):
        from mx.DateTime import Time
        value = self.execute('select (%s)::time::text',
                             [Time(13, 30, 29)])
        self.assertEqual(value, '13:30:29')

    def test_adapt_datetime(self):
        from mx.DateTime import DateTime
        value = self.execute('select (%s)::timestamp::text',
                             [DateTime(2007, 1, 1, 13, 30, 29.123456)])
        self.assertEqual(value, '2007-01-01 13:30:29.123456')

    def test_adapt_bc_datetime(self):
        from mx.DateTime import DateTime
        value = self.execute('select (%s)::timestamp::text',
                             [DateTime(-41, 1, 1, 13, 30, 29.123456)])
        # microsecs for BC timestamps look not available in PG < 8.4
        # but more likely it's determined at compile time.
        self.assert_(value in (
            '0042-01-01 13:30:29.123456 BC',
            '0042-01-01 13:30:29 BC'), value)

    def test_adapt_timedelta(self):
        from mx.DateTime import DateTimeDeltaFrom
        value = self.execute('select extract(epoch from (%s)::interval)',
                             [DateTimeDeltaFrom(days=42,
                                                seconds=45296.123456)])
        seconds = math.floor(value)
        self.assertEqual(seconds, 3674096)
        self.assertEqual(int(round((value - seconds) * 1000000)), 123456)

    def test_adapt_megative_timedelta(self):
        from mx.DateTime import DateTimeDeltaFrom
        value = self.execute('select extract(epoch from (%s)::interval)',
                             [DateTimeDeltaFrom(days=-42,
                                                seconds=45296.123456)])
        seconds = math.floor(value)
        self.assertEqual(seconds, -3583504)
        self.assertEqual(int(round((value - seconds) * 1000000)), 123456)

    def _test_type_roundtrip(self, o1):
        o2 = self.execute("select %s;", (o1,))
        self.assertEqual(type(o1), type(o2))

    def _test_type_roundtrip_array(self, o1):
        o1 = [o1]
        o2 = self.execute("select %s;", (o1,))
        self.assertEqual(type(o1[0]), type(o2[0]))

    def test_type_roundtrip_date(self):
        from mx.DateTime import Date
        self._test_type_roundtrip(Date(2010,5,3))

    def test_type_roundtrip_datetime(self):
        from mx.DateTime import DateTime
        self._test_type_roundtrip(DateTime(2010,5,3,10,20,30))

    def test_type_roundtrip_time(self):
        from mx.DateTime import Time
        self._test_type_roundtrip(Time(10,20,30))

    def test_type_roundtrip_interval(self):
        from mx.DateTime import DateTimeDeltaFrom
        self._test_type_roundtrip(DateTimeDeltaFrom(seconds=30))

    def test_type_roundtrip_date_array(self):
        from mx.DateTime import Date
        self._test_type_roundtrip_array(Date(2010,5,3))

    def test_type_roundtrip_datetime_array(self):
        from mx.DateTime import DateTime
        self._test_type_roundtrip_array(DateTime(2010,5,3,10,20,30))

    def test_type_roundtrip_time_array(self):
        from mx.DateTime import Time
        self._test_type_roundtrip_array(Time(10,20,30))

    def test_type_roundtrip_interval_array(self):
        from mx.DateTime import DateTimeDeltaFrom
        self._test_type_roundtrip_array(DateTimeDeltaFrom(seconds=30))


# Only run the mx.DateTime tests if psycopg was compiled with support.
try:
    if not hasattr(psycopg2._psycopg, 'MXDATETIME'):
        del mxDateTimeTests
except AttributeError:
    del mxDateTimeTests


class FromTicksTestCase(unittest.TestCase):
    # bug "TimestampFromTicks() throws ValueError (2-2.0.14)"
    # reported by Jozsef Szalay on 2010-05-06
    def test_timestamp_value_error_sec_59_99(self):
        from datetime import datetime
        s = psycopg2.TimestampFromTicks(1273173119.99992)
        self.assertEqual(s.adapted,
            datetime(2010, 5, 6, 14, 11, 59, 999920,
                tzinfo=FixedOffsetTimezone(-5 * 60)))

    def test_date_value_error_sec_59_99(self):
        from datetime import date
        s = psycopg2.DateFromTicks(1273173119.99992)
        self.assertEqual(s.adapted, date(2010, 5, 6))

    def test_time_value_error_sec_59_99(self):
        from datetime import time
        s = psycopg2.TimeFromTicks(1273173119.99992)
        self.assertEqual(s.adapted.replace(hour=0),
            time(0, 11, 59, 999920))


class FixedOffsetTimezoneTests(unittest.TestCase):

    def test_init_with_no_args(self):
        tzinfo = FixedOffsetTimezone()
        self.assert_(tzinfo._offset is ZERO)
        self.assert_(tzinfo._name is None)

    def test_repr_with_positive_offset(self):
        tzinfo = FixedOffsetTimezone(5 * 60)
        self.assertEqual(repr(tzinfo), "psycopg2.tz.FixedOffsetTimezone(offset=300, name=None)")

    def test_repr_with_negative_offset(self):
        tzinfo = FixedOffsetTimezone(-5 * 60)
        self.assertEqual(repr(tzinfo), "psycopg2.tz.FixedOffsetTimezone(offset=-300, name=None)")

    def test_repr_with_name(self):
        tzinfo = FixedOffsetTimezone(name="FOO")
        self.assertEqual(repr(tzinfo), "psycopg2.tz.FixedOffsetTimezone(offset=0, name='FOO')")

    def test_instance_caching(self):
        self.assert_(FixedOffsetTimezone(name="FOO") is FixedOffsetTimezone(name="FOO"))
        self.assert_(FixedOffsetTimezone(7 * 60) is FixedOffsetTimezone(7 * 60))
        self.assert_(FixedOffsetTimezone(-9 * 60, 'FOO') is FixedOffsetTimezone(-9 * 60, 'FOO'))
        self.assert_(FixedOffsetTimezone(9 * 60) is not FixedOffsetTimezone(9 * 60, 'FOO'))
        self.assert_(FixedOffsetTimezone(name='FOO') is not FixedOffsetTimezone(9 * 60, 'FOO'))

    def test_pickle(self):
        # ticket #135
        import pickle

        tz11 = FixedOffsetTimezone(60)
        tz12 = FixedOffsetTimezone(120)
        for proto in [-1, 0, 1, 2]:
            tz21, tz22 = pickle.loads(pickle.dumps([tz11, tz12], proto))
            self.assertEqual(tz11, tz21)
            self.assertEqual(tz12, tz22)

        tz11 = FixedOffsetTimezone(60, name='foo')
        tz12 = FixedOffsetTimezone(120, name='bar')
        for proto in [-1, 0, 1, 2]:
            tz21, tz22 = pickle.loads(pickle.dumps([tz11, tz12], proto))
            self.assertEqual(tz11, tz21)
            self.assertEqual(tz12, tz22)

<<<<<<< HEAD
=======

>>>>>>> b448f822
def test_suite():
    return unittest.TestLoader().loadTestsFromName(__name__)

if __name__ == "__main__":
    unittest.main()<|MERGE_RESOLUTION|>--- conflicted
+++ resolved
@@ -553,10 +553,7 @@
             self.assertEqual(tz11, tz21)
             self.assertEqual(tz12, tz22)
 
-<<<<<<< HEAD
-=======
-
->>>>>>> b448f822
+
 def test_suite():
     return unittest.TestLoader().loadTestsFromName(__name__)
 
