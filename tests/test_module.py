--- conflicted
+++ resolved
@@ -35,14 +35,9 @@
 class ConnectTestCase(unittest.TestCase):
     def setUp(self):
         self.args = None
-<<<<<<< HEAD
-        def connect_stub(*args, **kwargs):
-            self.args = psycopg2.parse_args(*args, **kwargs)
-=======
 
         def conect_stub(dsn, connection_factory=None, async=False):
             self.args = (dsn, connection_factory, async)
->>>>>>> ab5d8f41
 
         self._connect_orig = psycopg2._connect
         psycopg2._connect = connect_stub
@@ -100,19 +95,6 @@
         def f(dsn, async=False):
             pass
 
-<<<<<<< HEAD
-        psycopg2.connect(database='foo', bar='baz', connection_factory=f)
-        dsn = " %s " % self.args[0]
-        self.assertIn(" dbname=foo ", dsn)
-        self.assertIn(" bar=baz ", dsn)
-        self.assertEqual(self.args[1], f)
-        self.assertEqual(self.args[2], False)
-
-        psycopg2.connect("dbname=foo bar=baz", connection_factory=f)
-        dsn = " %s " % self.args[0]
-        self.assertIn(" dbname=foo ", dsn)
-        self.assertIn(" bar=baz ", dsn)
-=======
         psycopg2.connect(database='foo', host='baz', connection_factory=f)
         self.assertDsnEqual(self.args[0], 'dbname=foo host=baz')
         self.assertEqual(self.args[1], f)
@@ -120,24 +102,10 @@
 
         psycopg2.connect("dbname=foo host=baz", connection_factory=f)
         self.assertDsnEqual(self.args[0], 'dbname=foo host=baz')
->>>>>>> ab5d8f41
         self.assertEqual(self.args[1], f)
         self.assertEqual(self.args[2], False)
 
     def test_async(self):
-<<<<<<< HEAD
-        psycopg2.connect(database='foo', bar='baz', async=1)
-        dsn = " %s " % self.args[0]
-        self.assertIn(" dbname=foo ", dsn)
-        self.assertIn(" bar=baz ", dsn)
-        self.assertEqual(self.args[1], None)
-        self.assert_(self.args[2])
-
-        psycopg2.connect("dbname=foo bar=baz", async=True)
-        dsn = " %s " % self.args[0]
-        self.assertIn(" dbname=foo ", dsn)
-        self.assertIn(" bar=baz ", dsn)
-=======
         psycopg2.connect(database='foo', host='baz', async=1)
         self.assertDsnEqual(self.args[0], 'dbname=foo host=baz')
         self.assertEqual(self.args[1], None)
@@ -145,7 +113,6 @@
 
         psycopg2.connect("dbname=foo host=baz", async=True)
         self.assertDsnEqual(self.args[0], 'dbname=foo host=baz')
->>>>>>> ab5d8f41
         self.assertEqual(self.args[1], None)
         self.assert_(self.args[2])
 
@@ -157,13 +124,7 @@
 
     def test_empty_param(self):
         psycopg2.connect(database='sony', password='')
-<<<<<<< HEAD
-        dsn = " %s " % self.args[0]
-        self.assertIn(" dbname=sony ", dsn)
-        self.assertIn(" password='' ", dsn)
-=======
         self.assertDsnEqual(self.args[0], "dbname=sony password=''")
->>>>>>> ab5d8f41
 
     def test_escape(self):
         psycopg2.connect(database='hello world')
