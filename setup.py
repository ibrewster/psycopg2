--- conflicted
+++ resolved
@@ -66,11 +66,7 @@
 # Take a look at http://www.python.org/dev/peps/pep-0386/
 # for a consistent versioning pattern.
 
-<<<<<<< HEAD
-PSYCOPG_VERSION = '2.3.2.dev0'
-=======
 PSYCOPG_VERSION = '2.3.3.dev0'
->>>>>>> f9be48d8
 
 version_flags   = ['dt', 'dec']
 
