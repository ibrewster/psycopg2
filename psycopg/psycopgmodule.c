--- conflicted
+++ resolved
@@ -434,64 +434,6 @@
 };
 
 
-<<<<<<< HEAD
-#if PY_VERSION_HEX >= 0x02050000
-
-/* Error.__reduce_ex__
- *
- * The method is required to make exceptions picklable: set the cursor
- * attribute to None. Only working from Py 2.5: previous versions
- * would require implementing __getstate__, and as of 2012 it's a little
- * bit too late to care. */
-static PyObject *
-psyco_error_reduce_ex(PyObject *self, PyObject *args)
-{
-    PyObject *proto = NULL;
-    PyObject *super = NULL;
-    PyObject *tuple = NULL;
-    PyObject *dict = NULL;
-    PyObject *rv = NULL;
-
-    /* tuple = Exception.__reduce_ex__(self, proto) */
-    if (!PyArg_ParseTuple(args, "O", &proto)) {
-        goto error;
-    }
-    if (!(super = PyObject_GetAttrString(PyExc_Exception, "__reduce_ex__"))) {
-        goto error;
-    }
-    if (!(tuple = PyObject_CallFunctionObjArgs(super, self, proto, NULL))) {
-        goto error;
-    }
-
-    /* tuple[2]['cursor'] = None
-     *
-     * If these checks fail, we can still return a valid object. Pickle
-     * will likely fail downstream, but there's nothing else we can do here */
-    if (!PyTuple_Check(tuple)) { goto exit; }
-    if (3 > PyTuple_GET_SIZE(tuple)) { goto exit; }
-    dict = PyTuple_GET_ITEM(tuple, 2);      /* borrowed */
-    if (!PyDict_Check(dict)) { goto exit; }
-
-    /* Modify the tuple inplace and return it */
-    if (0 != PyDict_SetItemString(dict, "cursor", Py_None)) {
-        goto error;
-    }
-
-exit:
-    rv = tuple;
-    tuple = NULL;
-
-error:
-    Py_XDECREF(tuple);
-    Py_XDECREF(super);
-
-    return rv;
-}
-
-#endif  /* PY_VERSION_HEX >= 0x02050000 */
-
-=======
->>>>>>> b448f822
 static int
 psyco_errors_init(void)
 {
@@ -504,15 +446,8 @@
     PyObject *str = NULL;
     int rv = -1;
 
-<<<<<<< HEAD
-#if PY_VERSION_HEX >= 0x02050000
-    static PyMethodDef psyco_error_reduce_ex_def =
-        {"__reduce_ex__", psyco_error_reduce_ex, METH_VARARGS, "pickle helper"};
-#endif
-=======
     /* 'Error' has been defined elsewhere: only init the other classes */
     Error = (PyObject *)&errorType;
->>>>>>> b448f822
 
     for (i = 1; exctable[i].name; i++) {
         if (!(dict = PyDict_New())) { goto exit; }
