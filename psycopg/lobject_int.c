--- conflicted
+++ resolved
@@ -170,24 +170,18 @@
 
     /* if the oid is InvalidOid we create a new lob before opening it
        or we import a file from the FS, depending on the value of
-       new_name */
+       new_file */
     if (oid == InvalidOid) {
         if (new_file)
             self->oid = lo_import(self->conn->pgconn, new_file);
-        else
-<<<<<<< HEAD
-	    if (new_oid != InvalidOid)
-                self->oid = lo_create(self->conn->pgconn, new_oid);
-	    else
-	        self->oid = lo_creat(self->conn->pgconn, INV_READ | INV_WRITE);
-=======
+        else {
             /* Use lo_creat when possible to be more middleware-friendly.
-             * See ticket #88 */
+               See ticket #88. */
             if (new_oid != InvalidOid)
                 self->oid = lo_create(self->conn->pgconn, new_oid);
             else
                 self->oid = lo_creat(self->conn->pgconn, INV_READ | INV_WRITE);
->>>>>>> b8c75d9d
+        }
 
         Dprintf("lobject_open: large object created with oid = %d",
                 self->oid);
