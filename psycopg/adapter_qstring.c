--- conflicted
+++ resolved
@@ -80,13 +80,7 @@
     /* encode the string into buffer */
     Bytes_AsStringAndSize(str, &s, &len);
     if (!(buffer = psycopg_escape_string(self->conn, s, len, NULL, &qlen))) {
-<<<<<<< HEAD
-        Py_DECREF(str);
-        PyErr_NoMemory();
-        return NULL;
-=======
         goto exit;
->>>>>>> b448f822
     }
 
     if (qlen > (size_t) PY_SSIZE_T_MAX) {
